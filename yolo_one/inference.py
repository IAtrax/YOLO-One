--- conflicted
+++ resolved
@@ -538,10 +538,9 @@
 
 # Example usage
 if __name__ == "__main__":
-<<<<<<< HEAD
 
     rr.init("yolo-one-inference", spawn=True)
-=======
+
     import argparse
     from pathlib import Path
 
@@ -553,7 +552,7 @@
     parser.add_argument('--conf', type=float, default=0.25, help='Confidence threshold.')
     parser.add_argument('--iou', type=float, default=0.45, help='IoU threshold for NMS.')
     args = parser.parse_args()
->>>>>>> 02e204ff
+
     
     # Initialize YOLO-One inference engine
     inference_engine = create_yolo_one_inference(
@@ -578,7 +577,7 @@
     
     print(f"Detected {results['num_detections']} objects")
     print(f"Inference time: {results['inference_time']*1000:.2f}ms")
-<<<<<<< HEAD
+
     img_save = results['visualization']
     cv2.imwrite('output.jpg', img_save)
 
@@ -588,8 +587,7 @@
     # Batch prediction
     #image_list = ["img1.jpg", "img2.jpg", "img3.jpg"]
     #batch_results = inference_engine.predict_batch(image_list, batch_size=4)
-=======
->>>>>>> 02e204ff
+
     
     if results['visualization'] is not None:
         cv2.imwrite(args.output, results['visualization'])
@@ -597,11 +595,10 @@
 
     # Performance statistics
     stats = inference_engine.get_performance_stats()
-<<<<<<< HEAD
+
     print(f"Average FPS: {stats['fps']:.1f}")
     print(f"Average total time: {stats['avg_total_time_ms']:.2f}ms")"""
-=======
+
     if stats:
         print(f"Average FPS: {stats['fps']:.1f}")
         print(f"Average total time: {stats['avg_total_time_ms']:.2f}ms")
->>>>>>> 02e204ff
